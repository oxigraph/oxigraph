#![allow(clippy::mem_forget)]
use wasm_bindgen::prelude::*;

mod io;
mod model;
<<<<<<< HEAD
mod sparql;
=======
mod shacl;
>>>>>>> 3348ca36
mod store;
mod utils;

#[wasm_bindgen(start)]
pub fn main() {
    console_error_panic_hook::set_once();
}<|MERGE_RESOLUTION|>--- conflicted
+++ resolved
@@ -3,11 +3,8 @@
 
 mod io;
 mod model;
-<<<<<<< HEAD
+mod shacl;
 mod sparql;
-=======
-mod shacl;
->>>>>>> 3348ca36
 mod store;
 mod utils;
 
