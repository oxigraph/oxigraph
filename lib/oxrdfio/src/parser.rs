--- conflicted
+++ resolved
@@ -6,11 +6,7 @@
 use oxrdf::{BlankNode, GraphName, IriParseError, Quad, Subject, Term, Triple};
 #[cfg(feature = "async-tokio")]
 use oxrdfxml::FromTokioAsyncReadRdfXmlReader;
-<<<<<<< HEAD
-use oxrdfxml::{FromReadRdfXmlReader, FromSliceRdfXmlReader, RdfXmlParser};
-=======
 use oxrdfxml::{FromReadRdfXmlReader, FromSliceRdfXmlReader, RdfXmlParser, RdfXmlPrefixesIter};
->>>>>>> 101e3eae
 #[cfg(feature = "async-tokio")]
 use oxttl::n3::FromTokioAsyncReadN3Reader;
 use oxttl::n3::{FromReadN3Reader, FromSliceN3Reader, N3Parser, N3PrefixesIter, N3Quad, N3Term};
@@ -26,12 +22,8 @@
 #[cfg(feature = "async-tokio")]
 use oxttl::turtle::FromTokioAsyncReadTurtleReader;
 use oxttl::turtle::{
-    FromReadTurtleReader, FromSliceTurtleReader, TurtleParser, TurtlePrefixesIter,
+    FromReadTurtleReader, FromSliceTurtleReader, TurtleParser, TurtlePrefixesIter, ParallelTurtleParser
 };
-<<<<<<< HEAD
-use oxttl::ParallelTurtleParser;
-=======
->>>>>>> 101e3eae
 use std::collections::HashMap;
 use std::io::Read;
 #[cfg(feature = "async-tokio")]
@@ -373,19 +365,10 @@
     /// ```
     /// use oxrdfio::{RdfFormat, RdfParser};
     ///
-<<<<<<< HEAD
-    /// let file = "<http://example.com/s> <http://example.com/p> <http://example.com/o> .";
-    ///
-    /// let parser = RdfParser::from_format(RdfFormat::NTriples);
-    /// let quads = parser
-    ///     .parse_slice(file.as_bytes())
-    ///     .collect::<Result<Vec<_>, _>>()?;
-=======
     /// let file = b"<http://example.com/s> <http://example.com/p> <http://example.com/o> .";
     ///
     /// let parser = RdfParser::from_format(RdfFormat::NTriples);
     /// let quads = parser.parse_slice(file).collect::<Result<Vec<_>, _>>()?;
->>>>>>> 101e3eae
     ///
     /// assert_eq!(quads.len(), 1);
     /// assert_eq!(quads[0].subject.to_string(), "<http://example.com/s>");
@@ -905,139 +888,6 @@
             FromSliceQuadReaderKind::Turtle(p) => p.base_iri(),
             FromSliceQuadReaderKind::RdfXml(p) => p.base_iri(),
             FromSliceQuadReaderKind::NQuads(_) | FromSliceQuadReaderKind::NTriples(_) => None,
-        }
-    }
-}
-
-/// Parses a RDF file from a byte slice. Can be built using [`RdfParser::parse_slice`].
-///
-/// ```
-/// use oxrdfio::{RdfFormat, RdfParser};
-///
-/// let file = "<http://example.com/s> <http://example.com/p> <http://example.com/o> .";
-///
-/// let parser = RdfParser::from_format(RdfFormat::NTriples);
-/// let quads = parser.parse_slice(file).collect::<Result<Vec<_>, _>>()?;
-///
-/// assert_eq!(quads.len(), 1);
-/// assert_eq!(quads[0].subject.to_string(), "<http://example.com/s>");
-/// # std::io::Result::Ok(())
-/// ```
-#[must_use]
-pub struct FromSliceQuadReader<'a> {
-    parser: FromSliceQuadReaderKind<'a>,
-    mapper: QuadMapper,
-}
-
-enum FromSliceQuadReaderKind<'a> {
-    N3(FromSliceN3Reader<'a>),
-    NQuads(FromSliceNQuadsReader<'a>),
-    NTriples(FromSliceNTriplesReader<'a>),
-    RdfXml(FromSliceRdfXmlReader<'a>),
-    TriG(FromSliceTriGReader<'a>),
-    Turtle(FromSliceTurtleReader<'a>),
-}
-
-impl<'a> Iterator for FromSliceQuadReader<'a> {
-    type Item = Result<Quad, RdfSyntaxError>;
-
-    fn next(&mut self) -> Option<Self::Item> {
-        Some(match &mut self.parser {
-            FromSliceQuadReaderKind::N3(parser) => match parser.next()? {
-                Ok(quad) => self.mapper.map_n3_quad(quad),
-                Err(e) => Err(e.into()),
-            },
-            FromSliceQuadReaderKind::NQuads(parser) => match parser.next()? {
-                Ok(quad) => self.mapper.map_quad(quad),
-                Err(e) => Err(e.into()),
-            },
-            FromSliceQuadReaderKind::NTriples(parser) => match parser.next()? {
-                Ok(triple) => Ok(self.mapper.map_triple_to_quad(triple)),
-                Err(e) => Err(e.into()),
-            },
-            FromSliceQuadReaderKind::RdfXml(parser) => match parser.next()? {
-                Ok(triple) => Ok(self.mapper.map_triple_to_quad(triple)),
-                Err(e) => Err(e.into()),
-            },
-            FromSliceQuadReaderKind::TriG(parser) => match parser.next()? {
-                Ok(quad) => self.mapper.map_quad(quad),
-                Err(e) => Err(e.into()),
-            },
-            FromSliceQuadReaderKind::Turtle(parser) => match parser.next()? {
-                Ok(triple) => Ok(self.mapper.map_triple_to_quad(triple)),
-                Err(e) => Err(e.into()),
-            },
-        })
-    }
-}
-
-impl<'a> FromSliceQuadReader<'a> {
-    /// The list of IRI prefixes considered at the current step of the parsing.
-    ///
-    /// This method returns (prefix name, prefix value) tuples.
-    /// It is empty at the beginning of the parsing and gets updated when prefixes are encountered.
-    /// It should be full at the end of the parsing (but if a prefix is overridden, only the latest version will be returned).
-    ///
-    /// An empty iterator is return if the format does not support prefixes.
-    ///
-    /// ```
-    /// use oxrdfio::{RdfFormat, RdfParser};
-    ///
-    /// let file = br#"@base <http://example.com/> .
-    /// @prefix schema: <http://schema.org/> .
-    /// <foo> a schema:Person ;
-    ///     schema:name "Foo" ."#;
-    ///
-    /// let mut reader = RdfParser::from_format(RdfFormat::Turtle).parse_slice(file);
-    /// assert!(reader.prefixes().collect::<Vec<_>>().is_empty()); // No prefix at the beginning
-    ///
-    /// reader.next().unwrap()?; // We read the first triple
-    /// assert_eq!(
-    ///     reader.prefixes().collect::<Vec<_>>(),
-    ///     [("schema", "http://schema.org/")]
-    /// ); // There are now prefixes
-    /// # Result::<_,Box<dyn std::error::Error>>::Ok(())
-    /// ```
-    pub fn prefixes(&self) -> PrefixesIter<'_> {
-        PrefixesIter {
-            inner: match &self.parser {
-                FromSliceQuadReaderKind::N3(p) => PrefixesIterKind::N3(p.prefixes()),
-                FromSliceQuadReaderKind::TriG(p) => PrefixesIterKind::TriG(p.prefixes()),
-                FromSliceQuadReaderKind::Turtle(p) => PrefixesIterKind::Turtle(p.prefixes()),
-                FromSliceQuadReaderKind::NQuads(_)
-                | FromSliceQuadReaderKind::NTriples(_)
-                | FromSliceQuadReaderKind::RdfXml(_) => PrefixesIterKind::None, /* TODO: implement for RDF/XML */
-            },
-        }
-    }
-
-    /// The base IRI considered at the current step of the parsing.
-    ///
-    /// `None` is returned if no base IRI is set or the format does not support base IRIs.
-    ///
-    /// ```
-    /// use oxrdfio::{RdfFormat, RdfParser};
-    ///
-    /// let file = br#"@base <http://example.com/> .
-    /// @prefix schema: <http://schema.org/> .
-    /// <foo> a schema:Person ;
-    ///     schema:name "Foo" ."#;
-    ///
-    /// let mut reader = RdfParser::from_format(RdfFormat::Turtle).parse_slice(file);
-    /// assert!(reader.base_iri().is_none()); // No base at the beginning because none has been given to the parser.
-    ///
-    /// reader.next().unwrap()?; // We read the first triple
-    /// assert_eq!(reader.base_iri(), Some("http://example.com/")); // There is now a base IRI.
-    /// # Result::<_,Box<dyn std::error::Error>>::Ok(())
-    /// ```
-    pub fn base_iri(&self) -> Option<&str> {
-        match &self.parser {
-            FromSliceQuadReaderKind::N3(p) => p.base_iri(),
-            FromSliceQuadReaderKind::TriG(p) => p.base_iri(),
-            FromSliceQuadReaderKind::Turtle(p) => p.base_iri(),
-            FromSliceQuadReaderKind::NQuads(_)
-            | FromSliceQuadReaderKind::NTriples(_)
-            | FromSliceQuadReaderKind::RdfXml(_) => None, // TODO: implement for RDF/XML
         }
     }
 }
