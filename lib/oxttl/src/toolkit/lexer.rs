--- conflicted
+++ resolved
@@ -49,12 +49,8 @@
     }
 }
 
-<<<<<<< HEAD
 #[derive(Clone)]
-pub struct Lexer<R: TokenRecognizer> {
-=======
 pub struct Lexer<B, R: TokenRecognizer> {
->>>>>>> e9a00590
     parser: R,
     data: B,
     position: Position,
