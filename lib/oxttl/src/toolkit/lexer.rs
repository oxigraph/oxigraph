--- conflicted
+++ resolved
@@ -49,10 +49,7 @@
     }
 }
 
-<<<<<<< HEAD
 #[derive(Clone)]
-=======
->>>>>>> 101e3eae
 pub struct Lexer<B, R: TokenRecognizer> {
     parser: R,
     data: B,
@@ -77,10 +74,7 @@
     pub fn new(
         parser: R,
         data: B,
-<<<<<<< HEAD
-=======
         is_ending: bool,
->>>>>>> 101e3eae
         min_buffer_size: usize,
         max_buffer_size: usize,
         is_line_jump_whitespace: bool,
