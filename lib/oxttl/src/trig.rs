//! A [TriG](https://www.w3.org/TR/trig/) streaming parser implemented by [`TriGParser`]
//! and a serializer implemented by [`TriGSerializer`].

use crate::lexer::N3Lexer;
use crate::terse::TriGRecognizer;
#[cfg(feature = "async-tokio")]
use crate::toolkit::FromTokioAsyncReadIterator;
use crate::toolkit::{
    FromReadIterator, FromSliceIterator, Parser, TurtleParseError, TurtleSyntaxError,
};
use oxiri::{Iri, IriParseError};
use oxrdf::vocab::{rdf, xsd};
use oxrdf::{
    GraphName, GraphNameRef, LiteralRef, NamedNode, NamedNodeRef, Quad, QuadRef, Subject, TermRef,
};
use std::collections::hash_map::Iter;
use std::collections::{BTreeMap, HashMap};
use std::fmt;
use std::io::{self, Read, Write};
#[cfg(feature = "async-tokio")]
use tokio::io::{AsyncRead, AsyncWrite, AsyncWriteExt};

/// A [TriG](https://www.w3.org/TR/trig/) streaming parser.
///
/// Support for [TriG-star](https://w3c.github.io/rdf-star/cg-spec/2021-12-17.html#trig-star) is available behind the `rdf-star` feature and the [`TriGParser::with_quoted_triples`] option.
///
/// Count the number of people:
/// ```
/// use oxrdf::vocab::rdf;
/// use oxrdf::NamedNodeRef;
/// use oxttl::TriGParser;
///
/// let file = br#"@base <http://example.com/> .
/// @prefix schema: <http://schema.org/> .
/// <foo> a schema:Person ;
///     schema:name "Foo" .
/// <bar> a schema:Person ;
///     schema:name "Bar" ."#;
///
/// let schema_person = NamedNodeRef::new("http://schema.org/Person")?;
/// let mut count = 0;
/// for quad in TriGParser::new().parse_read(file.as_ref()) {
///     let quad = quad?;
///     if quad.predicate == rdf::TYPE && quad.object == schema_person.into() {
///         count += 1;
///     }
/// }
/// assert_eq!(2, count);
/// # Result::<_,Box<dyn std::error::Error>>::Ok(())
/// ```
#[derive(Default, Clone)]
#[must_use]
pub struct TriGParser {
    unchecked: bool,
    base: Option<Iri<String>>,
    prefixes: HashMap<String, Iri<String>>,
    #[cfg(feature = "rdf-star")]
    with_quoted_triples: bool,
}

impl TriGParser {
    /// Builds a new [`TriGParser`].
    #[inline]
    pub fn new() -> Self {
        Self::default()
    }

    /// Assumes the file is valid to make parsing faster.
    ///
    /// It will skip some validations.
    ///
    /// Note that if the file is actually not valid, then broken RDF might be emitted by the parser.
    #[inline]
    pub fn unchecked(mut self) -> Self {
        self.unchecked = true;
        self
    }

    #[inline]
    pub fn with_base_iri(mut self, base_iri: impl Into<String>) -> Result<Self, IriParseError> {
        self.base = Some(Iri::parse(base_iri.into())?);
        Ok(self)
    }

    #[inline]
    pub fn with_prefix(
        mut self,
        prefix_name: impl Into<String>,
        prefix_iri: impl Into<String>,
    ) -> Result<Self, IriParseError> {
        self.prefixes
            .insert(prefix_name.into(), Iri::parse(prefix_iri.into())?);
        Ok(self)
    }

    /// Enables [TriG-star](https://w3c.github.io/rdf-star/cg-spec/2021-12-17.html#trig-star).
    #[cfg(feature = "rdf-star")]
    #[inline]
    pub fn with_quoted_triples(mut self) -> Self {
        self.with_quoted_triples = true;
        self
    }

    /// Parses a TriG file from a [`Read`] implementation.
    ///
    /// Count the number of people:
    /// ```
    /// use oxrdf::vocab::rdf;
    /// use oxrdf::NamedNodeRef;
    /// use oxttl::TriGParser;
    ///
    /// let file = br#"@base <http://example.com/> .
    /// @prefix schema: <http://schema.org/> .
    /// <foo> a schema:Person ;
    ///     schema:name "Foo" .
    /// <bar> a schema:Person ;
    ///     schema:name "Bar" ."#;
    ///
    /// let schema_person = NamedNodeRef::new("http://schema.org/Person")?;
    /// let mut count = 0;
    /// for quad in TriGParser::new().parse_read(file.as_ref()) {
    ///     let quad = quad?;
    ///     if quad.predicate == rdf::TYPE && quad.object == schema_person.into() {
    ///         count += 1;
    ///     }
    /// }
    /// assert_eq!(2, count);
    /// # Result::<_,Box<dyn std::error::Error>>::Ok(())
    /// ```
    pub fn parse_read<R: Read>(self, read: R) -> FromReadTriGReader<R> {
        FromReadTriGReader {
            inner: self.parse().parser.parse_read(read),
        }
    }

    /// Parses a TriG file from a [`AsyncRead`] implementation.
    ///
    /// Count the number of people:
    /// ```
    /// use oxrdf::vocab::rdf;
    /// use oxrdf::NamedNodeRef;
    /// use oxttl::TriGParser;
    ///
    /// # #[tokio::main(flavor = "current_thread")]
    /// # async fn main() -> Result<(), oxttl::TurtleParseError> {
    /// let file = br#"@base <http://example.com/> .
    /// @prefix schema: <http://schema.org/> .
    /// <foo> a schema:Person ;
    ///     schema:name "Foo" .
    /// <bar> a schema:Person ;
    ///     schema:name "Bar" ."#;
    ///
    /// let schema_person = NamedNodeRef::new_unchecked("http://schema.org/Person");
    /// let mut count = 0;
    /// let mut parser = TriGParser::new().parse_tokio_async_read(file.as_ref());
    /// while let Some(triple) = parser.next().await {
    ///     let triple = triple?;
    ///     if triple.predicate == rdf::TYPE && triple.object == schema_person.into() {
    ///         count += 1;
    ///     }
    /// }
    /// assert_eq!(2, count);
    /// # Ok(())
    /// # }
    /// ```
    #[cfg(feature = "async-tokio")]
    pub fn parse_tokio_async_read<R: AsyncRead + Unpin>(
        self,
        read: R,
    ) -> FromTokioAsyncReadTriGReader<R> {
        FromTokioAsyncReadTriGReader {
            inner: self.parse().parser.parse_tokio_async_read(read),
        }
    }

    /// Parses a TriG file from a byte slice.
    ///
    /// Count the number of people:
    /// ```
    /// use oxrdf::vocab::rdf;
    /// use oxrdf::NamedNodeRef;
    /// use oxttl::TriGParser;
    ///
    /// let file = br#"@base <http://example.com/> .
    /// @prefix schema: <http://schema.org/> .
    /// <foo> a schema:Person ;
    ///     schema:name "Foo" .
    /// <bar> a schema:Person ;
    ///     schema:name "Bar" ."#;
    ///
    /// let schema_person = NamedNodeRef::new("http://schema.org/Person")?;
    /// let mut count = 0;
    /// for quad in TriGParser::new().parse_slice(file) {
    ///     let quad = quad?;
    ///     if quad.predicate == rdf::TYPE && quad.object == schema_person.into() {
    ///         count += 1;
    ///     }
    /// }
    /// assert_eq!(2, count);
    /// # Result::<_,Box<dyn std::error::Error>>::Ok(())
    /// ```
    pub fn parse_slice(self, slice: &[u8]) -> FromSliceTriGReader<'_> {
        FromSliceTriGReader {
            inner: TriGRecognizer::new_parser(
                slice,
<<<<<<< HEAD
                false,
=======
                true,
                true,
>>>>>>> 101e3eae
                #[cfg(feature = "rdf-star")]
                self.with_quoted_triples,
                self.unchecked,
                self.base,
                self.prefixes,
            )
            .into_iter(),
        }
    }

    /// Allows to parse a TriG file by using a low-level API.
    ///
    /// Count the number of people:
    /// ```
    /// use oxrdf::vocab::rdf;
    /// use oxrdf::NamedNodeRef;
    /// use oxttl::TriGParser;
    ///
    /// let file: [&[u8]; 5] = [
    ///     b"@base <http://example.com/>",
    ///     b". @prefix schema: <http://schema.org/> .",
    ///     b"<foo> a schema:Person",
    ///     b" ; schema:name \"Foo\" . <bar>",
    ///     b" a schema:Person ; schema:name \"Bar\" .",
    /// ];
    ///
    /// let schema_person = NamedNodeRef::new("http://schema.org/Person")?;
    /// let mut count = 0;
    /// let mut parser = TriGParser::new().parse();
    /// let mut file_chunks = file.iter();
    /// while !parser.is_end() {
    ///     // We feed more data to the parser
    ///     if let Some(chunk) = file_chunks.next() {
    ///         parser.extend_from_slice(chunk);
    ///     } else {
    ///         parser.end(); // It's finished
    ///     }
    ///     // We read as many quads from the parser as possible
    ///     while let Some(quad) = parser.read_next() {
    ///         let quad = quad?;
    ///         if quad.predicate == rdf::TYPE && quad.object == schema_person.into() {
    ///             count += 1;
    ///         }
    ///     }
    /// }
    /// assert_eq!(2, count);
    /// # Result::<_,Box<dyn std::error::Error>>::Ok(())
    /// ```
    pub fn parse(self) -> LowLevelTriGReader {
        LowLevelTriGReader {
            parser: TriGRecognizer::new_parser(
                Vec::new(),
<<<<<<< HEAD
=======
                false,
>>>>>>> 101e3eae
                true,
                #[cfg(feature = "rdf-star")]
                self.with_quoted_triples,
                self.unchecked,
                self.base,
                self.prefixes,
            ),
        }
    }
}

/// Parses a TriG file from a [`Read`] implementation. Can be built using [`TriGParser::parse_read`].
///
/// Count the number of people:
/// ```
/// use oxrdf::vocab::rdf;
/// use oxrdf::NamedNodeRef;
/// use oxttl::TriGParser;
///
/// let file = br#"@base <http://example.com/> .
/// @prefix schema: <http://schema.org/> .
/// <foo> a schema:Person ;
///     schema:name "Foo" .
/// <bar> a schema:Person ;
///     schema:name "Bar" ."#;
///
/// let schema_person = NamedNodeRef::new("http://schema.org/Person")?;
/// let mut count = 0;
/// for quad in TriGParser::new().parse_read(file.as_ref()) {
///     let quad = quad?;
///     if quad.predicate == rdf::TYPE && quad.object == schema_person.into() {
///         count += 1;
///     }
/// }
/// assert_eq!(2, count);
/// # Result::<_,Box<dyn std::error::Error>>::Ok(())
/// ```
#[must_use]
pub struct FromReadTriGReader<R: Read> {
    inner: FromReadIterator<R, TriGRecognizer>,
}

impl<R: Read> FromReadTriGReader<R> {
    /// The list of IRI prefixes considered at the current step of the parsing.
    ///
    /// This method returns (prefix name, prefix value) tuples.
    /// It is empty at the beginning of the parsing and gets updated when prefixes are encountered.
    /// It should be full at the end of the parsing (but if a prefix is overridden, only the latest version will be returned).
    ///
    /// ```
    /// use oxttl::TriGParser;
    ///
    /// let file = br#"@base <http://example.com/> .
    /// @prefix schema: <http://schema.org/> .
    /// <foo> a schema:Person ;
    ///     schema:name "Foo" ."#;
    ///
    /// let mut reader = TriGParser::new().parse_read(file.as_ref());
    /// assert_eq!(reader.prefixes().collect::<Vec<_>>(), []); // No prefix at the beginning
    ///
    /// reader.next().unwrap()?; // We read the first triple
    /// assert_eq!(
    ///     reader.prefixes().collect::<Vec<_>>(),
    ///     [("schema", "http://schema.org/")]
    /// ); // There are now prefixes
    /// # Result::<_,Box<dyn std::error::Error>>::Ok(())
    /// ```
    pub fn prefixes(&self) -> TriGPrefixesIter<'_> {
        TriGPrefixesIter {
            inner: self.inner.parser.context.prefixes(),
        }
    }

    /// The base IRI considered at the current step of the parsing.
    ///
    /// ```
    /// use oxttl::TriGParser;
    ///
    /// let file = br#"@base <http://example.com/> .
    /// @prefix schema: <http://schema.org/> .
    /// <foo> a schema:Person ;
    ///     schema:name "Foo" ."#;
    ///
    /// let mut reader = TriGParser::new().parse_read(file.as_ref());
    /// assert!(reader.base_iri().is_none()); // No base at the beginning because none has been given to the parser.
    ///
    /// reader.next().unwrap()?; // We read the first triple
    /// assert_eq!(reader.base_iri(), Some("http://example.com/")); // There is now a base IRI.
    /// # Result::<_,Box<dyn std::error::Error>>::Ok(())
    /// ```
    pub fn base_iri(&self) -> Option<&str> {
        self.inner
            .parser
            .context
            .lexer_options
            .base_iri
            .as_ref()
            .map(Iri::as_str)
    }
}

impl<R: Read> Iterator for FromReadTriGReader<R> {
    type Item = Result<Quad, TurtleParseError>;

    fn next(&mut self) -> Option<Self::Item> {
        self.inner.next()
    }
}

/// Parses a TriG file from a [`AsyncRead`] implementation. Can be built using [`TriGParser::parse_tokio_async_read`].
///
/// Count the number of people:
/// ```
/// use oxrdf::vocab::rdf;
/// use oxrdf::NamedNodeRef;
/// use oxttl::TriGParser;
///
/// # #[tokio::main(flavor = "current_thread")]
/// # async fn main() -> Result<(), oxttl::TurtleParseError> {
/// let file = br#"@base <http://example.com/> .
/// @prefix schema: <http://schema.org/> .
/// <foo> a schema:Person ;
///     schema:name "Foo" .
/// <bar> a schema:Person ;
///     schema:name "Bar" ."#;
///
/// let schema_person = NamedNodeRef::new_unchecked("http://schema.org/Person");
/// let mut count = 0;
/// let mut parser = TriGParser::new().parse_tokio_async_read(file.as_ref());
/// while let Some(triple) = parser.next().await {
///     let triple = triple?;
///     if triple.predicate == rdf::TYPE && triple.object == schema_person.into() {
///         count += 1;
///     }
/// }
/// assert_eq!(2, count);
/// # Ok(())
/// # }
/// ```
#[cfg(feature = "async-tokio")]
#[must_use]
pub struct FromTokioAsyncReadTriGReader<R: AsyncRead + Unpin> {
    inner: FromTokioAsyncReadIterator<R, TriGRecognizer>,
}

#[cfg(feature = "async-tokio")]
impl<R: AsyncRead + Unpin> FromTokioAsyncReadTriGReader<R> {
    /// Reads the next triple or returns `None` if the file is finished.
    pub async fn next(&mut self) -> Option<Result<Quad, TurtleParseError>> {
        Some(self.inner.next().await?.map(Into::into))
    }

    /// The list of IRI prefixes considered at the current step of the parsing.
    ///
    /// This method returns (prefix name, prefix value) tuples.
    /// It is empty at the beginning of the parsing and gets updated when prefixes are encountered.
    /// It should be full at the end of the parsing (but if a prefix is overridden, only the latest version will be returned).
    ///
    /// ```
    /// use oxttl::TriGParser;
    ///
    /// # #[tokio::main(flavor = "current_thread")]
    /// # async fn main() -> Result<(), oxttl::TurtleParseError> {
    /// let file = br#"@base <http://example.com/> .
    /// @prefix schema: <http://schema.org/> .
    /// <foo> a schema:Person ;
    ///     schema:name "Foo" ."#;
    ///
    /// let mut reader = TriGParser::new().parse_tokio_async_read(file.as_ref());
    /// assert_eq!(reader.prefixes().collect::<Vec<_>>(), []); // No prefix at the beginning
    ///
    /// reader.next().await.unwrap()?; // We read the first triple
    /// assert_eq!(
    ///     reader.prefixes().collect::<Vec<_>>(),
    ///     [("schema", "http://schema.org/")]
    /// ); // There are now prefixes
    /// # Ok(())
    /// # }
    /// ```
    pub fn prefixes(&self) -> TriGPrefixesIter<'_> {
        TriGPrefixesIter {
            inner: self.inner.parser.context.prefixes(),
        }
    }

    /// The base IRI considered at the current step of the parsing.
    ///
    /// ```
    /// use oxttl::TriGParser;
    ///
    /// # #[tokio::main(flavor = "current_thread")]
    /// # async fn main() -> Result<(), oxttl::TurtleParseError> {
    /// let file = br#"@base <http://example.com/> .
    /// @prefix schema: <http://schema.org/> .
    /// <foo> a schema:Person ;
    ///     schema:name "Foo" ."#;
    ///
    /// let mut reader = TriGParser::new().parse_tokio_async_read(file.as_ref());
    /// assert!(reader.base_iri().is_none()); // No base IRI at the beginning
    ///
    /// reader.next().await.unwrap()?; // We read the first triple
    /// assert_eq!(reader.base_iri(), Some("http://example.com/")); // There is now a base IRI
    /// # Ok(())
    /// # }
    /// ```
    pub fn base_iri(&self) -> Option<&str> {
        self.inner
            .parser
            .context
            .lexer_options
            .base_iri
            .as_ref()
            .map(Iri::as_str)
    }
}

/// Parses a TriG file from a byte slice. Can be built using [`TriGParser::parse_slice`].
///
/// Count the number of people:
/// ```
/// use oxrdf::vocab::rdf;
/// use oxrdf::NamedNodeRef;
/// use oxttl::TriGParser;
///
/// let file = br#"@base <http://example.com/> .
/// @prefix schema: <http://schema.org/> .
/// <foo> a schema:Person ;
///     schema:name "Foo" .
/// <bar> a schema:Person ;
///     schema:name "Bar" ."#;
///
/// let schema_person = NamedNodeRef::new("http://schema.org/Person")?;
/// let mut count = 0;
/// for quad in TriGParser::new().parse_slice(file) {
///     let quad = quad?;
///     if quad.predicate == rdf::TYPE && quad.object == schema_person.into() {
///         count += 1;
///     }
/// }
/// assert_eq!(2, count);
/// # Result::<_,Box<dyn std::error::Error>>::Ok(())
/// ```
#[must_use]
pub struct FromSliceTriGReader<'a> {
    inner: FromSliceIterator<'a, TriGRecognizer>,
}

impl<'a> FromSliceTriGReader<'a> {
    /// The list of IRI prefixes considered at the current step of the parsing.
    ///
    /// This method returns (prefix name, prefix value) tuples.
    /// It is empty at the beginning of the parsing and gets updated when prefixes are encountered.
    /// It should be full at the end of the parsing (but if a prefix is overridden, only the latest version will be returned).
    ///
    /// ```
    /// use oxttl::TriGParser;
    ///
    /// let file = br#"@base <http://example.com/> .
    /// @prefix schema: <http://schema.org/> .
    /// <foo> a schema:Person ;
    ///     schema:name "Foo" ."#;
    ///
    /// let mut reader = TriGParser::new().parse_slice(file);
    /// assert_eq!(reader.prefixes().collect::<Vec<_>>(), []); // No prefix at the beginning
    ///
    /// reader.next().unwrap()?; // We read the first triple
    /// assert_eq!(
    ///     reader.prefixes().collect::<Vec<_>>(),
    ///     [("schema", "http://schema.org/")]
    /// ); // There are now prefixes
    /// # Result::<_,Box<dyn std::error::Error>>::Ok(())
    /// ```
    pub fn prefixes(&self) -> TriGPrefixesIter<'_> {
        TriGPrefixesIter {
            inner: self.inner.parser.context.prefixes(),
        }
    }

    /// The base IRI considered at the current step of the parsing.
    ///
    /// ```
    /// use oxttl::TriGParser;
    ///
    /// let file = br#"@base <http://example.com/> .
    /// @prefix schema: <http://schema.org/> .
    /// <foo> a schema:Person ;
    ///     schema:name "Foo" ."#;
    ///
    /// let mut reader = TriGParser::new().parse_slice(file);
    /// assert!(reader.base_iri().is_none()); // No base at the beginning because none has been given to the parser.
    ///
    /// reader.next().unwrap()?; // We read the first triple
    /// assert_eq!(reader.base_iri(), Some("http://example.com/")); // There is now a base IRI.
    /// # Result::<_,Box<dyn std::error::Error>>::Ok(())
    /// ```
    pub fn base_iri(&self) -> Option<&str> {
        self.inner
            .parser
            .context
            .lexer_options
            .base_iri
            .as_ref()
            .map(Iri::as_str)
    }
}

impl<'a> Iterator for FromSliceTriGReader<'a> {
    type Item = Result<Quad, TurtleSyntaxError>;

    fn next(&mut self) -> Option<Self::Item> {
        self.inner.next()
    }
}

/// Parses a TriG file by using a low-level API. Can be built using [`TriGParser::parse`].
///
/// Count the number of people:
/// ```
/// use oxrdf::vocab::rdf;
/// use oxrdf::NamedNodeRef;
/// use oxttl::TriGParser;
///
/// let file: [&[u8]; 5] = [
///     b"@base <http://example.com/>",
///     b". @prefix schema: <http://schema.org/> .",
///     b"<foo> a schema:Person",
///     b" ; schema:name \"Foo\" . <bar>",
///     b" a schema:Person ; schema:name \"Bar\" .",
/// ];
///
/// let schema_person = NamedNodeRef::new("http://schema.org/Person")?;
/// let mut count = 0;
/// let mut parser = TriGParser::new().parse();
/// let mut file_chunks = file.iter();
/// while !parser.is_end() {
///     // We feed more data to the parser
///     if let Some(chunk) = file_chunks.next() {
///         parser.extend_from_slice(chunk);
///     } else {
///         parser.end(); // It's finished
///     }
///     // We read as many quads from the parser as possible
///     while let Some(quad) = parser.read_next() {
///         let quad = quad?;
///         if quad.predicate == rdf::TYPE && quad.object == schema_person.into() {
///             count += 1;
///         }
///     }
/// }
/// assert_eq!(2, count);
/// # Result::<_,Box<dyn std::error::Error>>::Ok(())
/// ```
pub struct LowLevelTriGReader {
    parser: Parser<Vec<u8>, TriGRecognizer>,
}

impl LowLevelTriGReader {
    /// Adds some extra bytes to the parser. Should be called when [`read_next`](Self::read_next) returns [`None`] and there is still unread data.
    pub fn extend_from_slice(&mut self, other: &[u8]) {
        self.parser.extend_from_slice(other)
    }

    /// Tell the parser that the file is finished.
    ///
    /// This triggers the parsing of the final bytes and might lead [`read_next`](Self::read_next) to return some extra values.
    pub fn end(&mut self) {
        self.parser.end()
    }

    /// Returns if the parsing is finished i.e. [`end`](Self::end) has been called and [`read_next`](Self::read_next) is always going to return `None`.
    pub fn is_end(&self) -> bool {
        self.parser.is_end()
    }

    /// Attempt to parse a new quad from the already provided data.
    ///
    /// Returns [`None`] if the parsing is finished or more data is required.
    /// If it is the case more data should be fed using [`extend_from_slice`](Self::extend_from_slice).
    pub fn read_next(&mut self) -> Option<Result<Quad, TurtleSyntaxError>> {
        self.parser.read_next()
    }

    /// The list of IRI prefixes considered at the current step of the parsing.
    ///
    /// This method returns (prefix name, prefix value) tuples.
    /// It is empty at the beginning of the parsing and gets updated when prefixes are encountered.
    /// It should be full at the end of the parsing (but if a prefix is overridden, only the latest version will be returned).
    ///
    /// ```
    /// use oxttl::TriGParser;
    ///
    /// let file = br#"@base <http://example.com/> .
    /// @prefix schema: <http://schema.org/> .
    /// <foo> a schema:Person ;
    ///     schema:name "Foo" ."#;
    ///
    /// let mut reader = TriGParser::new().parse();
    /// reader.extend_from_slice(file);
    /// assert_eq!(reader.prefixes().collect::<Vec<_>>(), []); // No prefix at the beginning
    ///
    /// reader.read_next().unwrap()?; // We read the first triple
    /// assert_eq!(
    ///     reader.prefixes().collect::<Vec<_>>(),
    ///     [("schema", "http://schema.org/")]
    /// ); // There are now prefixes
    /// # Result::<_,Box<dyn std::error::Error>>::Ok(())
    /// ```
    pub fn prefixes(&self) -> TriGPrefixesIter<'_> {
        TriGPrefixesIter {
            inner: self.parser.context.prefixes(),
        }
    }

    /// The base IRI considered at the current step of the parsing.
    ///
    /// ```
    /// use oxttl::TriGParser;
    ///
    /// let file = br#"@base <http://example.com/> .
    /// @prefix schema: <http://schema.org/> .
    /// <foo> a schema:Person ;
    ///     schema:name "Foo" ."#;
    ///
    /// let mut reader = TriGParser::new().parse();
    /// reader.extend_from_slice(file);
    /// assert!(reader.base_iri().is_none()); // No base IRI at the beginning
    ///
    /// reader.read_next().unwrap()?; // We read the first triple
    /// assert_eq!(reader.base_iri(), Some("http://example.com/")); // There is now a base IRI
    /// # Result::<_,Box<dyn std::error::Error>>::Ok(())
    /// ```
    pub fn base_iri(&self) -> Option<&str> {
        self.parser
            .context
            .lexer_options
            .base_iri
            .as_ref()
            .map(Iri::as_str)
    }
}

/// Iterator on the file prefixes.
///
/// See [`LowLevelTriGReader::prefixes`].
pub struct TriGPrefixesIter<'a> {
    inner: Iter<'a, String, Iri<String>>,
}

impl<'a> Iterator for TriGPrefixesIter<'a> {
    type Item = (&'a str, &'a str);

    #[inline]
    fn next(&mut self) -> Option<Self::Item> {
        let (key, value) = self.inner.next()?;
        Some((key.as_str(), value.as_str()))
    }

    #[inline]
    fn size_hint(&self) -> (usize, Option<usize>) {
        self.inner.size_hint()
    }
}

/// A [TriG](https://www.w3.org/TR/trig/) serializer.
///
/// Support for [TriG-star](https://w3c.github.io/rdf-star/cg-spec/2021-12-17.html#trig-star) is available behind the `rdf-star` feature.
///
/// ```
/// use oxrdf::{NamedNodeRef, QuadRef};
/// use oxttl::TriGSerializer;
///
/// let mut writer = TriGSerializer::new()
///     .with_prefix("schema", "http://schema.org/")?
///     .serialize_to_write(Vec::new());
/// writer.write_quad(QuadRef::new(
///     NamedNodeRef::new("http://example.com#me")?,
///     NamedNodeRef::new("http://www.w3.org/1999/02/22-rdf-syntax-ns#type")?,
///     NamedNodeRef::new("http://schema.org/Person")?,
///     NamedNodeRef::new("http://example.com")?,
/// ))?;
/// assert_eq!(
///     b"@prefix schema: <http://schema.org/> .\n<http://example.com> {\n\t<http://example.com#me> a schema:Person .\n}\n",
///     writer.finish()?.as_slice()
/// );
/// # Result::<_,Box<dyn std::error::Error>>::Ok(())
/// ```
#[derive(Default, Clone)]
#[must_use]
pub struct TriGSerializer {
    prefixes: BTreeMap<String, String>,
}

impl TriGSerializer {
    /// Builds a new [`TriGSerializer`].
    #[inline]
    pub fn new() -> Self {
        Self {
            prefixes: BTreeMap::new(),
        }
    }

    #[inline]
    pub fn with_prefix(
        mut self,
        prefix_name: impl Into<String>,
        prefix_iri: impl Into<String>,
    ) -> Result<Self, IriParseError> {
        self.prefixes.insert(
            Iri::parse(prefix_iri.into())?.into_inner(),
            prefix_name.into(),
        );
        Ok(self)
    }

    /// Writes a TriG file to a [`Write`] implementation.
    ///
    /// ```
    /// use oxrdf::{NamedNodeRef, QuadRef};
    /// use oxttl::TriGSerializer;
    ///
    /// let mut writer = TriGSerializer::new()
    ///     .with_prefix("schema", "http://schema.org/")?
    ///     .serialize_to_write(Vec::new());
    /// writer.write_quad(QuadRef::new(
    ///     NamedNodeRef::new("http://example.com#me")?,
    ///     NamedNodeRef::new("http://www.w3.org/1999/02/22-rdf-syntax-ns#type")?,
    ///     NamedNodeRef::new("http://schema.org/Person")?,
    ///     NamedNodeRef::new("http://example.com")?,
    /// ))?;
    /// assert_eq!(
    ///     b"@prefix schema: <http://schema.org/> .\n<http://example.com> {\n\t<http://example.com#me> a schema:Person .\n}\n",
    ///     writer.finish()?.as_slice()
    /// );
    /// # Result::<_,Box<dyn std::error::Error>>::Ok(())
    /// ```
    pub fn serialize_to_write<W: Write>(self, write: W) -> ToWriteTriGWriter<W> {
        ToWriteTriGWriter {
            write,
            writer: self.serialize(),
        }
    }

    /// Writes a TriG file to a [`AsyncWrite`] implementation.
    ///
    /// ```
    /// use oxrdf::{NamedNodeRef, QuadRef};
    /// use oxttl::TriGSerializer;
    ///
    /// # #[tokio::main(flavor = "current_thread")]
    /// # async fn main() -> Result<(), Box<dyn std::error::Error>> {
    /// let mut writer = TriGSerializer::new()
    ///     .with_prefix("schema", "http://schema.org/")?
    ///     .serialize_to_tokio_async_write(Vec::new());
    /// writer
    ///     .write_quad(QuadRef::new(
    ///         NamedNodeRef::new_unchecked("http://example.com#me"),
    ///         NamedNodeRef::new_unchecked("http://www.w3.org/1999/02/22-rdf-syntax-ns#type"),
    ///         NamedNodeRef::new_unchecked("http://schema.org/Person"),
    ///         NamedNodeRef::new_unchecked("http://example.com"),
    ///     ))
    ///     .await?;
    /// assert_eq!(
    ///     b"@prefix schema: <http://schema.org/> .\n<http://example.com> {\n\t<http://example.com#me> a schema:Person .\n}\n",
    ///     writer.finish().await?.as_slice()
    /// );
    /// # Ok(())
    /// # }
    /// ```
    #[cfg(feature = "async-tokio")]
    pub fn serialize_to_tokio_async_write<W: AsyncWrite + Unpin>(
        self,
        write: W,
    ) -> ToTokioAsyncWriteTriGWriter<W> {
        ToTokioAsyncWriteTriGWriter {
            write,
            writer: self.serialize(),
            buffer: Vec::new(),
        }
    }

    /// Builds a low-level TriG writer.
    ///
    /// ```
    /// use oxrdf::{NamedNodeRef, QuadRef};
    /// use oxttl::TriGSerializer;
    ///
    /// let mut buf = Vec::new();
    /// let mut writer = TriGSerializer::new()
    ///     .with_prefix("schema", "http://schema.org/")?
    ///     .serialize();
    /// writer.write_quad(
    ///     QuadRef::new(
    ///         NamedNodeRef::new("http://example.com#me")?,
    ///         NamedNodeRef::new("http://www.w3.org/1999/02/22-rdf-syntax-ns#type")?,
    ///         NamedNodeRef::new("http://schema.org/Person")?,
    ///         NamedNodeRef::new("http://example.com")?,
    ///     ),
    ///     &mut buf,
    /// )?;
    /// writer.finish(&mut buf)?;
    /// assert_eq!(
    ///     b"@prefix schema: <http://schema.org/> .\n<http://example.com> {\n\t<http://example.com#me> a schema:Person .\n}\n",
    ///     buf.as_slice()
    /// );
    /// # Result::<_,Box<dyn std::error::Error>>::Ok(())
    /// ```
    pub fn serialize(self) -> LowLevelTriGWriter {
        LowLevelTriGWriter {
            prefixes: self.prefixes,
            prelude_written: false,
            current_graph_name: GraphName::DefaultGraph,
            current_subject_predicate: None,
        }
    }
}

/// Writes a TriG file to a [`Write`] implementation. Can be built using [`TriGSerializer::serialize_to_write`].
///
/// ```
/// use oxrdf::{NamedNodeRef, QuadRef};
/// use oxttl::TriGSerializer;
///
/// let mut writer = TriGSerializer::new()
///     .with_prefix("schema", "http://schema.org/")?
///     .serialize_to_write(Vec::new());
/// writer.write_quad(QuadRef::new(
///     NamedNodeRef::new("http://example.com#me")?,
///     NamedNodeRef::new("http://www.w3.org/1999/02/22-rdf-syntax-ns#type")?,
///     NamedNodeRef::new("http://schema.org/Person")?,
///     NamedNodeRef::new("http://example.com")?,
/// ))?;
/// assert_eq!(
///     b"@prefix schema: <http://schema.org/> .\n<http://example.com> {\n\t<http://example.com#me> a schema:Person .\n}\n",
///     writer.finish()?.as_slice()
/// );
/// # Result::<_,Box<dyn std::error::Error>>::Ok(())
/// ```
#[must_use]
pub struct ToWriteTriGWriter<W: Write> {
    write: W,
    writer: LowLevelTriGWriter,
}

impl<W: Write> ToWriteTriGWriter<W> {
    /// Writes an extra quad.
    pub fn write_quad<'a>(&mut self, q: impl Into<QuadRef<'a>>) -> io::Result<()> {
        self.writer.write_quad(q, &mut self.write)
    }

    /// Ends the write process and returns the underlying [`Write`].
    pub fn finish(mut self) -> io::Result<W> {
        self.writer.finish(&mut self.write)?;
        Ok(self.write)
    }
}

/// Writes a TriG file to a [`AsyncWrite`] implementation. Can be built using [`TriGSerializer::serialize_to_tokio_async_write`].
///
/// ```
/// use oxrdf::{NamedNodeRef, QuadRef};
/// use oxttl::TriGSerializer;
///
/// # #[tokio::main(flavor = "current_thread")]
/// # async fn main() -> Result<(), Box<dyn std::error::Error>> {
/// let mut writer = TriGSerializer::new()
///     .with_prefix("schema", "http://schema.org/")?
///     .serialize_to_tokio_async_write(Vec::new());
/// writer
///     .write_quad(QuadRef::new(
///         NamedNodeRef::new_unchecked("http://example.com#me"),
///         NamedNodeRef::new_unchecked("http://www.w3.org/1999/02/22-rdf-syntax-ns#type"),
///         NamedNodeRef::new_unchecked("http://schema.org/Person"),
///         NamedNodeRef::new_unchecked("http://example.com"),
///     ))
///     .await?;
/// assert_eq!(
///     b"@prefix schema: <http://schema.org/> .\n<http://example.com> {\n\t<http://example.com#me> a schema:Person .\n}\n",
///     writer.finish().await?.as_slice()
/// );
/// # Ok(())
/// # }
/// ```
#[cfg(feature = "async-tokio")]
#[must_use]
pub struct ToTokioAsyncWriteTriGWriter<W: AsyncWrite + Unpin> {
    write: W,
    writer: LowLevelTriGWriter,
    buffer: Vec<u8>,
}

#[cfg(feature = "async-tokio")]
impl<W: AsyncWrite + Unpin> ToTokioAsyncWriteTriGWriter<W> {
    /// Writes an extra quad.
    pub async fn write_quad<'a>(&mut self, q: impl Into<QuadRef<'a>>) -> io::Result<()> {
        self.writer.write_quad(q, &mut self.buffer)?;
        self.write.write_all(&self.buffer).await?;
        self.buffer.clear();
        Ok(())
    }

    /// Ends the write process and returns the underlying [`Write`].
    pub async fn finish(mut self) -> io::Result<W> {
        self.writer.finish(&mut self.buffer)?;
        self.write.write_all(&self.buffer).await?;
        self.buffer.clear();
        Ok(self.write)
    }
}

/// Writes a TriG file by using a low-level API. Can be built using [`TriGSerializer::serialize`].
///
/// ```
/// use oxrdf::{NamedNodeRef, QuadRef};
/// use oxttl::TriGSerializer;
///
/// let mut buf = Vec::new();
/// let mut writer = TriGSerializer::new()
///     .with_prefix("schema", "http://schema.org/")?
///     .serialize();
/// writer.write_quad(
///     QuadRef::new(
///         NamedNodeRef::new("http://example.com#me")?,
///         NamedNodeRef::new("http://www.w3.org/1999/02/22-rdf-syntax-ns#type")?,
///         NamedNodeRef::new("http://schema.org/Person")?,
///         NamedNodeRef::new("http://example.com")?,
///     ),
///     &mut buf,
/// )?;
/// writer.finish(&mut buf)?;
/// assert_eq!(
///     b"@prefix schema: <http://schema.org/> .\n<http://example.com> {\n\t<http://example.com#me> a schema:Person .\n}\n",
///     buf.as_slice()
/// );
/// # Result::<_,Box<dyn std::error::Error>>::Ok(())
/// ```
pub struct LowLevelTriGWriter {
    prefixes: BTreeMap<String, String>,
    prelude_written: bool,
    current_graph_name: GraphName,
    current_subject_predicate: Option<(Subject, NamedNode)>,
}

impl LowLevelTriGWriter {
    /// Writes an extra quad.
    pub fn write_quad<'a>(
        &mut self,
        q: impl Into<QuadRef<'a>>,
        mut write: impl Write,
    ) -> io::Result<()> {
        if !self.prelude_written {
            self.prelude_written = true;
            for (prefix_iri, prefix_name) in &self.prefixes {
                writeln!(write, "@prefix {prefix_name}: <{prefix_iri}> .")?;
            }
        }
        let q = q.into();
        if q.graph_name == self.current_graph_name.as_ref() {
            if let Some((current_subject, current_predicate)) =
                self.current_subject_predicate.take()
            {
                if q.subject == current_subject.as_ref() {
                    if q.predicate == current_predicate {
                        self.current_subject_predicate = Some((current_subject, current_predicate));
                        write!(write, " , {}", self.term(q.object))
                    } else {
                        self.current_subject_predicate =
                            Some((current_subject, q.predicate.into_owned()));
                        writeln!(write, " ;")?;
                        if !self.current_graph_name.is_default_graph() {
                            write!(write, "\t")?;
                        }
                        write!(
                            write,
                            "\t{} {}",
                            self.predicate(q.predicate),
                            self.term(q.object)
                        )
                    }
                } else {
                    self.current_subject_predicate =
                        Some((q.subject.into_owned(), q.predicate.into_owned()));
                    writeln!(write, " .")?;
                    if !self.current_graph_name.is_default_graph() {
                        write!(write, "\t")?;
                    }
                    write!(
                        write,
                        "{} {} {}",
                        self.term(q.subject),
                        self.predicate(q.predicate),
                        self.term(q.object)
                    )
                }
            } else {
                self.current_subject_predicate =
                    Some((q.subject.into_owned(), q.predicate.into_owned()));
                if !self.current_graph_name.is_default_graph() {
                    write!(write, "\t")?;
                }
                write!(
                    write,
                    "{} {} {}",
                    self.term(q.subject),
                    self.predicate(q.predicate),
                    self.term(q.object)
                )
            }
        } else {
            if self.current_subject_predicate.is_some() {
                writeln!(write, " .")?;
            }
            if !self.current_graph_name.is_default_graph() {
                writeln!(write, "}}")?;
            }
            self.current_graph_name = q.graph_name.into_owned();
            self.current_subject_predicate =
                Some((q.subject.into_owned(), q.predicate.into_owned()));
            match self.current_graph_name.as_ref() {
                GraphNameRef::NamedNode(g) => {
                    writeln!(write, "{} {{", self.term(g))?;
                    write!(write, "\t")?;
                }
                GraphNameRef::BlankNode(g) => {
                    writeln!(write, "{} {{", self.term(g))?;
                    write!(write, "\t")?;
                }
                GraphNameRef::DefaultGraph => (),
            }

            write!(
                write,
                "{} {} {}",
                self.term(q.subject),
                self.predicate(q.predicate),
                self.term(q.object)
            )
        }
    }

    fn predicate<'a>(&'a self, named_node: impl Into<NamedNodeRef<'a>>) -> TurtlePredicate<'a> {
        TurtlePredicate {
            named_node: named_node.into(),
            prefixes: &self.prefixes,
        }
    }

    fn term<'a>(&'a self, term: impl Into<TermRef<'a>>) -> TurtleTerm<'a> {
        TurtleTerm {
            term: term.into(),
            prefixes: &self.prefixes,
        }
    }

    /// Finishes to write the file.
    pub fn finish(&mut self, mut write: impl Write) -> io::Result<()> {
        if self.current_subject_predicate.is_some() {
            writeln!(write, " .")?;
        }
        if !self.current_graph_name.is_default_graph() {
            writeln!(write, "}}")?;
        }
        Ok(())
    }
}

struct TurtlePredicate<'a> {
    named_node: NamedNodeRef<'a>,
    prefixes: &'a BTreeMap<String, String>,
}

impl<'a> fmt::Display for TurtlePredicate<'a> {
    fn fmt(&self, f: &mut fmt::Formatter<'_>) -> fmt::Result {
        if self.named_node == rdf::TYPE {
            f.write_str("a")
        } else {
            TurtleTerm {
                term: self.named_node.into(),
                prefixes: self.prefixes,
            }
            .fmt(f)
        }
    }
}

struct TurtleTerm<'a> {
    term: TermRef<'a>,
    prefixes: &'a BTreeMap<String, String>,
}

impl<'a> fmt::Display for TurtleTerm<'a> {
    fn fmt(&self, f: &mut fmt::Formatter<'_>) -> fmt::Result {
        match self.term {
            TermRef::NamedNode(v) => {
                for (prefix_iri, prefix_name) in self.prefixes {
                    if let Some(local_name) = v.as_str().strip_prefix(prefix_iri) {
                        if let Some(escaped_local_name) = escape_local_name(local_name) {
                            return write!(f, "{prefix_name}:{escaped_local_name}");
                        }
                    }
                }
                write!(f, "{v}")
            }
            TermRef::BlankNode(v) => write!(f, "{v}"),
            TermRef::Literal(v) => {
                let value = v.value();
                let inline = match v.datatype() {
                    xsd::BOOLEAN => is_turtle_boolean(value),
                    xsd::INTEGER => is_turtle_integer(value),
                    xsd::DECIMAL => is_turtle_decimal(value),
                    xsd::DOUBLE => is_turtle_double(value),
                    _ => false,
                };
                if inline {
                    f.write_str(value)
                } else if v.is_plain() {
                    write!(f, "{v}")
                } else {
                    write!(
                        f,
                        "{}^^{}",
                        LiteralRef::new_simple_literal(v.value()),
                        TurtleTerm {
                            term: v.datatype().into(),
                            prefixes: self.prefixes
                        }
                    )
                }
            }
            #[cfg(feature = "rdf-star")]
            TermRef::Triple(t) => {
                write!(
                    f,
                    "<< {} {} {} >>",
                    TurtleTerm {
                        term: t.subject.as_ref().into(),
                        prefixes: self.prefixes
                    },
                    TurtleTerm {
                        term: t.predicate.as_ref().into(),
                        prefixes: self.prefixes
                    },
                    TurtleTerm {
                        term: t.object.as_ref(),
                        prefixes: self.prefixes
                    }
                )
            }
        }
    }
}

fn is_turtle_boolean(value: &str) -> bool {
    matches!(value, "true" | "false")
}

fn is_turtle_integer(value: &str) -> bool {
    // [19]  INTEGER  ::=  [+-]? [0-9]+
    let mut value = value.as_bytes();
    if let Some(v) = value.strip_prefix(b"+") {
        value = v;
    } else if let Some(v) = value.strip_prefix(b"-") {
        value = v;
    }
    !value.is_empty() && value.iter().all(u8::is_ascii_digit)
}

fn is_turtle_decimal(value: &str) -> bool {
    // [20]  DECIMAL  ::=  [+-]? [0-9]* '.' [0-9]+
    let mut value = value.as_bytes();
    if let Some(v) = value.strip_prefix(b"+") {
        value = v;
    } else if let Some(v) = value.strip_prefix(b"-") {
        value = v;
    }
    while value.first().map_or(false, u8::is_ascii_digit) {
        value = &value[1..];
    }
    let Some(value) = value.strip_prefix(b".") else {
        return false;
    };
    !value.is_empty() && value.iter().all(u8::is_ascii_digit)
}

fn is_turtle_double(value: &str) -> bool {
    // [21]    DOUBLE    ::=  [+-]? ([0-9]+ '.' [0-9]* EXPONENT | '.' [0-9]+ EXPONENT | [0-9]+ EXPONENT)
    // [154s]  EXPONENT  ::=  [eE] [+-]? [0-9]+
    let mut value = value.as_bytes();
    if let Some(v) = value.strip_prefix(b"+") {
        value = v;
    } else if let Some(v) = value.strip_prefix(b"-") {
        value = v;
    }
    let mut with_before = false;
    while value.first().map_or(false, u8::is_ascii_digit) {
        value = &value[1..];
        with_before = true;
    }
    let mut with_after = false;
    if let Some(v) = value.strip_prefix(b".") {
        value = v;
        while value.first().map_or(false, u8::is_ascii_digit) {
            value = &value[1..];
            with_after = true;
        }
    }
    if let Some(v) = value.strip_prefix(b"e") {
        value = v;
    } else if let Some(v) = value.strip_prefix(b"E") {
        value = v;
    } else {
        return false;
    }
    if let Some(v) = value.strip_prefix(b"+") {
        value = v;
    } else if let Some(v) = value.strip_prefix(b"-") {
        value = v;
    }
    (with_before || with_after) && !value.is_empty() && value.iter().all(u8::is_ascii_digit)
}

fn escape_local_name(value: &str) -> Option<String> {
    // TODO: PLX
    // [168s] 	PN_LOCAL 	::= 	(PN_CHARS_U | ':' | [0-9] | PLX) ((PN_CHARS | '.' | ':' | PLX)* (PN_CHARS | ':' | PLX))?
    let mut output = String::with_capacity(value.len());
    let mut chars = value.chars();
    let first = chars.next()?;
    if N3Lexer::is_possible_pn_chars_u(first) || first == ':' || first.is_ascii_digit() {
        output.push(first);
    } else if can_be_escaped_in_local_name(first) {
        output.push('\\');
        output.push(first);
    } else {
        return None;
    }

    while let Some(c) = chars.next() {
        if N3Lexer::is_possible_pn_chars(c) || c == ':' || (c == '.' && !chars.as_str().is_empty())
        {
            output.push(c);
        } else if can_be_escaped_in_local_name(c) {
            output.push('\\');
            output.push(c);
        } else {
            return None;
        }
    }

    Some(output)
}

fn can_be_escaped_in_local_name(c: char) -> bool {
    matches!(
        c,
        '_' | '~'
            | '.'
            | '-'
            | '!'
            | '$'
            | '&'
            | '\''
            | '('
            | ')'
            | '*'
            | '+'
            | ','
            | ';'
            | '='
            | '/'
            | '?'
            | '#'
            | '@'
            | '%'
    )
}

#[cfg(test)]
#[allow(clippy::panic_in_result_fn)]
mod tests {
    use super::*;
    use oxrdf::BlankNodeRef;

    #[test]
    fn test_write() -> io::Result<()> {
        let mut writer = TriGSerializer::new()
            .with_prefix("ex", "http://example.com/")
            .unwrap()
            .serialize_to_write(Vec::new());
        writer.write_quad(QuadRef::new(
            NamedNodeRef::new_unchecked("http://example.com/s"),
            NamedNodeRef::new_unchecked("http://example.com/p"),
            NamedNodeRef::new_unchecked("http://example.com/o."),
            NamedNodeRef::new_unchecked("http://example.com/g"),
        ))?;
        writer.write_quad(QuadRef::new(
            NamedNodeRef::new_unchecked("http://example.com/s"),
            NamedNodeRef::new_unchecked("http://example.com/p"),
            NamedNodeRef::new_unchecked("http://example.com/o{o}"),
            NamedNodeRef::new_unchecked("http://example.com/g"),
        ))?;
        writer.write_quad(QuadRef::new(
            NamedNodeRef::new_unchecked("http://example.com/s"),
            NamedNodeRef::new_unchecked("http://example.com/p"),
            LiteralRef::new_simple_literal("foo"),
            NamedNodeRef::new_unchecked("http://example.com/g"),
        ))?;
        writer.write_quad(QuadRef::new(
            NamedNodeRef::new_unchecked("http://example.com/s"),
            NamedNodeRef::new_unchecked("http://example.com/p2"),
            LiteralRef::new_language_tagged_literal_unchecked("foo", "en"),
            NamedNodeRef::new_unchecked("http://example.com/g"),
        ))?;
        writer.write_quad(QuadRef::new(
            BlankNodeRef::new_unchecked("b"),
            NamedNodeRef::new_unchecked("http://example.com/p2"),
            BlankNodeRef::new_unchecked("b2"),
            NamedNodeRef::new_unchecked("http://example.com/g"),
        ))?;
        writer.write_quad(QuadRef::new(
            BlankNodeRef::new_unchecked("b"),
            NamedNodeRef::new_unchecked("http://example.com/p2"),
            LiteralRef::new_typed_literal("true", xsd::BOOLEAN),
            GraphNameRef::DefaultGraph,
        ))?;
        writer.write_quad(QuadRef::new(
            BlankNodeRef::new_unchecked("b"),
            NamedNodeRef::new_unchecked("http://example.org/p2"),
            LiteralRef::new_typed_literal("false", xsd::BOOLEAN),
            NamedNodeRef::new_unchecked("http://example.com/g2"),
        ))?;
        assert_eq!(
            String::from_utf8(writer.finish()?).unwrap(),
            "@prefix ex: <http://example.com/> .\nex:g {\n\tex:s ex:p ex:o\\. , <http://example.com/o{o}> , \"foo\" ;\n\t\tex:p2 \"foo\"@en .\n\t_:b ex:p2 _:b2 .\n}\n_:b ex:p2 true .\nex:g2 {\n\t_:b <http://example.org/p2> false .\n}\n"
        );
        Ok(())
    }
}<|MERGE_RESOLUTION|>--- conflicted
+++ resolved
@@ -203,12 +203,8 @@
         FromSliceTriGReader {
             inner: TriGRecognizer::new_parser(
                 slice,
-<<<<<<< HEAD
-                false,
-=======
                 true,
                 true,
->>>>>>> 101e3eae
                 #[cfg(feature = "rdf-star")]
                 self.with_quoted_triples,
                 self.unchecked,
@@ -261,10 +257,7 @@
         LowLevelTriGReader {
             parser: TriGRecognizer::new_parser(
                 Vec::new(),
-<<<<<<< HEAD
-=======
                 false,
->>>>>>> 101e3eae
                 true,
                 #[cfg(feature = "rdf-star")]
                 self.with_quoted_triples,
