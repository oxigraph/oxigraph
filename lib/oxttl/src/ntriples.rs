--- conflicted
+++ resolved
@@ -164,10 +164,7 @@
         FromSliceNTriplesReader {
             inner: NQuadsRecognizer::new_parser(
                 slice,
-<<<<<<< HEAD
-=======
                 true,
->>>>>>> 101e3eae
                 false,
                 #[cfg(feature = "rdf-star")]
                 self.with_quoted_triples,
@@ -218,10 +215,7 @@
         LowLevelNTriplesReader {
             parser: NQuadsRecognizer::new_parser(
                 Vec::new(),
-<<<<<<< HEAD
-=======
                 false,
->>>>>>> 101e3eae
                 false,
                 #[cfg(feature = "rdf-star")]
                 self.with_quoted_triples,
