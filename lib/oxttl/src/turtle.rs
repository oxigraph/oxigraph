--- conflicted
+++ resolved
@@ -5,12 +5,8 @@
 #[cfg(feature = "async-tokio")]
 use crate::toolkit::FromTokioAsyncReadIterator;
 use crate::toolkit::{
-<<<<<<< HEAD
     get_turtle_file_chunks, FromReadIterator, FromSliceIterator, Parser, TurtleParseError,
     TurtleSyntaxError,
-=======
-    FromReadIterator, FromSliceIterator, Parser, TurtleParseError, TurtleSyntaxError,
->>>>>>> 101e3eae
 };
 #[cfg(feature = "async-tokio")]
 use crate::trig::ToTokioAsyncWriteTriGWriter;
@@ -206,10 +202,7 @@
         FromSliceTurtleReader {
             inner: TriGRecognizer::new_parser(
                 slice,
-<<<<<<< HEAD
-=======
                 true,
->>>>>>> 101e3eae
                 false,
                 #[cfg(feature = "rdf-star")]
                 self.with_quoted_triples,
@@ -263,10 +256,7 @@
         LowLevelTurtleReader {
             parser: TriGRecognizer::new_parser(
                 Vec::new(),
-<<<<<<< HEAD
-=======
                 false,
->>>>>>> 101e3eae
                 false,
                 #[cfg(feature = "rdf-star")]
                 self.with_quoted_triples,
@@ -319,6 +309,7 @@
     /// use oxrdf::vocab::rdf;
     /// use oxrdf::NamedNodeRef;
     /// use oxttl::{ParallelTurtleParser, TurtleParser};
+    /// use rayon::iter::IntoParallelIterator;
     ///
     /// let file = br#"@base <http://example.com/> .
     /// @prefix schema: <http://schema.org/> .
@@ -328,16 +319,20 @@
     ///     schema:name "Bar" ."#;
     ///
     /// let schema_person = NamedNodeRef::new("http://schema.org/Person")?;
-    /// let mut count = 0;
-    /// for triple in ParallelTurtleParser::new()
-    ///     .par_parse_slice(file.as_ref())
-    ///     .flatten()
-    /// {
-    ///     let triple = triple?;
-    ///     if triple.predicate == rdf::TYPE && triple.object == schema_person.into() {
-    ///         count += 1;
-    ///     }
-    /// }
+    /// let readers = ParallelTurtleParser::new().parse_slice(file.as_ref());
+    /// let count = readers
+    ///     .into_par_iter()
+    ///     .map(|reader| {
+    ///         let mut count = 0;
+    ///         for triple in reader {
+    ///             let triple = triple?;
+    ///             if triple.predicate == rdf::TYPE && triple.object == schema_person.into() {
+    ///                 count += 1;
+    ///             }
+    ///         }
+    ///         count
+    ///     })
+    ///     .sum();
     /// assert_eq!(2, count);
     /// # Result::<_,Box<dyn std::error::Error>>::Ok(())
     /// ```
