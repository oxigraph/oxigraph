--- conflicted
+++ resolved
@@ -1,10 +1,6 @@
 [package]
 name = "oxigraph"
-<<<<<<< HEAD
 version = "0.3.0-dev"
-=======
-version = "0.2.5"
->>>>>>> b1d204ed
 authors = ["Tpt <thomas@pellissier-tanon.fr>"]
 license = "MIT OR Apache-2.0"
 readme = "README.md"
@@ -26,11 +22,6 @@
 http_client = ["oxhttp", "oxhttp/native-tls"]
 
 [dependencies]
-<<<<<<< HEAD
-=======
-rocksdb = { version = ">=0.15,<0.18", optional = true }
-sled = { version = "0.34", optional = true }
->>>>>>> b1d204ed
 quick-xml = "0.22"
 rand = "0.8"
 md-5 = "0.9"
@@ -45,20 +36,10 @@
 rio_xml = "0.6"
 hex = "0.4"
 nom = "7"
-<<<<<<< HEAD
 siphasher = "0.3"
-lasso = "0.6"
+lasso = {version="0.6", features=["multi-threaded", "inline-more"]}
 lazy_static = "1"
 sophia_api = { version = "0.7", optional = true }
-=======
-peg = "0.7"
-siphasher = "0.3"
-lasso = {version="0.5", features=["multi-threaded", "inline-more"]}
-sophia_api = { version = ">=0.6,<0.8", optional = true }
-http = "0.2"
-httparse = { version = "1", optional = true }
-native-tls = { version = "0.2", optional = true }
->>>>>>> b1d204ed
 json-event-parser = "0.1"
 num_cpus = "1"
 spargebra = { version = "0.1", path="../spargebra", features = ["rdf-star"] }
@@ -74,13 +55,9 @@
 
 [dev-dependencies]
 criterion = "0.3"
-<<<<<<< HEAD
 oxhttp = { version = "^0.1.2", features = ["native-tls"] }
 sophia_api = { version = "0.7", features = ["test_macro"] }
 zstd = "0.9"
-=======
-sophia_api = { version = ">=0.6,<0.8", features = ["test_macro"] }
->>>>>>> b1d204ed
 
 [target.'cfg(target_arch = "wasm32")'.dev-dependencies]
 wasm-bindgen-test = "0.3"
